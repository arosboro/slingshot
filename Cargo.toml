--- conflicted
+++ resolved
@@ -39,13 +39,10 @@
 hex = { version = "0.4.2" }
 rand = { version = "0.7", default-features = false, features = ["wasm-bindgen"] }
 rand_chacha = { version = "0.2", default-features = false }
-<<<<<<< HEAD
 reqwest = { version = "0.11", features = ["json"] }
+self_update = { version = "0.23" }
 serde = { version = "1.0", features = ["derive"] }
 serde_json = { version = "1.0" }
-=======
-self_update = { version = "0.23" }
->>>>>>> fa310f0a
 structopt = { version = "0.3" }
 thiserror = { version = "1.0" }
 uuid = { version = "0.8.1", features = ["v4", "serde"] }
